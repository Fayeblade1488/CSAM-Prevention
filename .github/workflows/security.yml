--- conflicted
+++ resolved
@@ -1,12 +1,3 @@
-<<<<<<< HEAD
-name: Security
-on:
-  push:
-    branches: [main]
-  pull_request:
-  schedule:
-    - cron: "0 3 * * 1"  # Weekly Monday 3am UTC
-=======
 # This workflow uses the default-compatible CodeQL configuration.
 # Advanced custom queries have been removed to avoid conflicts with the repository's
 # default CodeQL setup. If you need advanced queries, disable the default setup in
@@ -16,52 +7,25 @@
 
 on:
   push:
-    branches: [ main ]
+    branches: [main]
   pull_request:
-    branches: [ main ]
->>>>>>> 59b9b689
+    branches: [main]
+  schedule:
+    - cron: "0 3 * * 1"  # Weekly Monday 3am UTC
 
 permissions:
   contents: read
   security-events: write
   actions: read
+  id-token: write
 
 jobs:
-<<<<<<< HEAD
-=======
-  codeql:
-    name: Perform CodeQL Analysis
-    runs-on: ubuntu-latest
-
-    steps:
-    - name: Checkout repository
-      uses: actions/checkout@v5
-
-    - name: Initialize CodeQL
-      uses: github/codeql-action/init@v4
-      with:
-        languages: python
-
-    - name: Autobuild
-      uses: github/codeql-action/autobuild@v4
-
-    - name: Perform CodeQL Analysis
-      uses: github/codeql-action/analyze@v4
-      with:
-        category: "security"
-
->>>>>>> 59b9b689
   gitleaks:
     name: Gitleaks Secret Scan
     runs-on: ubuntu-latest
     steps:
-<<<<<<< HEAD
-      - name: Checkout code
-        uses: actions/checkout@v4
-=======
       - name: Checkout repository
         uses: actions/checkout@v5
->>>>>>> 59b9b689
         with:
           fetch-depth: 0
 
@@ -74,27 +38,25 @@
     name: CodeQL Analysis
     runs-on: ubuntu-latest
     strategy:
+      fail-fast: false
       matrix:
         language: [python]
     steps:
-<<<<<<< HEAD
-      - name: Checkout code
-        uses: actions/checkout@v4
-=======
       - name: Checkout repository
         uses: actions/checkout@v5
->>>>>>> 59b9b689
 
       - name: Initialize CodeQL
-        uses: github/codeql-action/init@v3
+        uses: github/codeql-action/init@v4
         with:
           languages: ${{ matrix.language }}
 
       - name: Autobuild
-        uses: github/codeql-action/autobuild@v3
+        uses: github/codeql-action/autobuild@v4
 
       - name: Perform CodeQL Analysis
-        uses: github/codeql-action/analyze@v3
+        uses: github/codeql-action/analyze@v4
+        with:
+          category: "/language:${{ matrix.language }}"
 
   scorecard:
     name: OpenSSF Scorecard
@@ -104,19 +66,19 @@
       id-token: write
       contents: read
     steps:
-      - name: Checkout code
-        uses: actions/checkout@v4
+      - name: Checkout repository
+        uses: actions/checkout@v5
         with:
           persist-credentials: false
 
       - name: Run analysis
-        uses: ossf/scorecard-action@v2.3.1
+        uses: ossf/scorecard-action@v2.4.0
         with:
           results_file: results.sarif
           results_format: sarif
           publish_results: true
 
       - name: Upload SARIF results
-        uses: github/codeql-action/upload-sarif@v3
+        uses: github/codeql-action/upload-sarif@v4
         with:
           sarif_file: results.sarif